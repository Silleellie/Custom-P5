import gzip
import itertools
import json
import os
import pickle
import random
from collections import Counter
from functools import cached_property
from typing import Literal, Dict

import datasets
import numpy as np
import pandas as pd
from datasets import Dataset
from tqdm import tqdm

<<<<<<< HEAD
from src import DATA_DIR, ExperimentConfig, PROCESSED_DATA_DIR
=======
from src import DATA_DIR, ExperimentConfig, PROCESSED_DATA_DIR, RAW_DATA_DIR
>>>>>>> d2beb31c


def parse(path):
    with gzip.open(path, 'r') as g:
        for raw_meta_dict in g:
            yield eval(raw_meta_dict)


class AmazonDataset:

    def __init__(self,
                 dataset_name: Literal['beauty', 'toys', 'sport'],
                 add_prefix: bool = False,
                 integer_ids: bool = False):

        self.dataset_name = dataset_name
        self.add_prefix = add_prefix
        self.integer_ids = integer_ids

        user_items, item_count = self._read_sequential()

        # we compute the relative frequency of each item,
        # i.e. how many times an item is chosen by users divided total number of total items chosen by users
        total_occurrences = np.sum(list(item_count.values()))
        self.rel_freq_items = np.array([
            n_occurrences / total_occurrences
            for n_occurrences in item_count.values()
        ])

        # read mapping between user string id (ABXMSBDSI) and user int idxs (331)
        with open(os.path.join(DATA_DIR, dataset_name, 'datamaps.json'), "r") as f:
            datamaps = json.load(f)

        self.user_id2idx = {str(key): str(val) for key, val in datamaps['user2id'].items()}
        self.item_id2idx = {str(key): str(val) for key, val in datamaps['item2id'].items()}
        self.user_idx2id = {str(key): str(val) for key, val in datamaps['id2user'].items()}
        self.item_idx2id = {str(key): str(val) for key, val in datamaps['id2item'].items()}

        # here we save meta information (the "content") about items.
        # We only save info about items which appear in the user profiles
        relevant_items_id = set(self.item_id2idx.keys())
        meta_dict = {}
        print("Extracting meta info...")
        for meta_content in parse(os.path.join(DATA_DIR, dataset_name, 'meta.json.gz')):
            item_id = meta_content.pop("asin")
            if item_id in relevant_items_id:
                item_idx = self.item_id2idx[item_id]
                meta_dict[item_idx] = meta_content
        print("Done!")

        df_dict = {
            "user_id": [],
            "item_sequence": [],
            "categories_sequence": [],
            "price_sequence": [],
            "imurl_sequence": [],
            "brand_sequence": []
        }

        for user_idx, item_list_idxs in tqdm(user_items.items(), desc="Creating tabular data..."):

            if self.integer_ids is True:
                user_col_repeated = [user_idx for _ in range(len(item_list_idxs))]
                item_col_value = item_list_idxs
            else:
                user_col_repeated = [self.user_idx2id[user_idx] for _ in range(len(item_list_idxs))]
                item_col_value = [self.item_idx2id[item_idx] for item_idx in item_list_idxs]

            df_dict["user_id"].extend(user_col_repeated)
            df_dict["item_sequence"].extend(item_col_value)

            categories_list = []
            price_list = []
            imurl_list = []
            brand_list = []
            for item_idx in item_list_idxs:
                item_categories = meta_dict[item_idx].get("categories", "!No category!")[0]
                price = meta_dict[item_idx].get("price", "!No price!")
                imurl = meta_dict[item_idx].get("imUrl", "!No imurl!")
                brand = meta_dict[item_idx].get("brand", "!No brand!")

                categories_list.append(item_categories)
                price_list.append(str(price))
                imurl_list.append(str(imurl))
                brand_list.append(str(brand))

            df_dict["categories_sequence"].extend(categories_list)
            df_dict["price_sequence"].extend(price_list)
            df_dict["imurl_sequence"].extend(imurl_list)
            df_dict["brand_sequence"].extend(brand_list)

        data_df = pd.DataFrame.from_dict(df_dict)

        if self.add_prefix:
            data_df["user_id"] = "user_" + data_df["user_id"]
            data_df["item_sequence"] = "item_" + data_df["item_sequence"]

        self.original_df = data_df
        self.train_df, self.val_df, self.test_df = self._split_data(data_df)

    @cached_property
    def all_users(self):
        return pd.unique(self.original_df["user_id"])

    @cached_property
    def all_items(self):
        return pd.unique(self.original_df["item_sequence"].explode())

    @staticmethod
    def _split_data(exploded_data_df: pd.DataFrame):

        groupby_obj = exploded_data_df.groupby(by=["user_id"])

        # train set will be divided into input and target at each epoch: we will sample
        # each time a different input sequence and target item for each user so to reduce chances of
        # overfitting and performing a sort of augmentation in real time
        train_set = groupby_obj.nth[:-3].groupby(by=["user_id"]).agg(list).reset_index()

        # since validation set and test set do not need sampling (they must remain constant in order to validate
        # and evaluate the model fairly across epochs), we split directly here data in input and target.
        # It would be better to validate and test using entirely unknown users, but
        # in this phase we adhere to evaluation protocol of authors

        # if sequence is -> 1 2 3 4 5 6 7 8, VAL SET will have
        # input_sequence: 1 2 3 4 5 6
        # target_item: 7
        input_val_set = groupby_obj.nth[:-2].rename(columns={"item_sequence": "input_item_seq",
                                                             "categories_sequence": "input_categories_seq",
                                                             "price_sequence": "input_price_seq",
                                                             "imurl_sequence": "input_imurl_seq",
                                                             "brand_sequence": "input_brand_seq"})
        input_val_set = input_val_set.groupby(by=["user_id"]).agg(list).reset_index()
        target_val_set = groupby_obj.nth[-2].rename(columns={"item_sequence": "target_item",
                                                             "categories_sequence": "target_categories",
                                                             "price_sequence": "target_price",
                                                             "imurl_sequence": "target_imurl",
                                                             "brand_sequence": "target_brand"})

        val_set = input_val_set.merge(target_val_set, on="user_id")

        # if sequence is -> 1 2 3 4 5 6 7 8, TEST SET will have
        # input_sequence: 1 2 3 4 5 6 7
        # target_item: 8
        input_test_set = groupby_obj.nth[:-1].rename(columns={"item_sequence": "input_item_seq",
                                                              "categories_sequence": "input_categories_seq",
                                                              "price_sequence": "input_price_seq",
                                                              "imurl_sequence": "input_imurl_seq",
                                                              "brand_sequence": "input_brand_seq"})
        input_test_set = input_test_set.groupby(by=["user_id"]).agg(list).reset_index()
        target_test_set = groupby_obj.nth[-1].rename(columns={"item_sequence": "target_item",
                                                              "categories_sequence": "target_categories",
                                                              "price_sequence": "target_price",
                                                              "imurl_sequence": "target_imurl",
                                                              "brand_sequence": "target_brand"})

        test_set = input_test_set.merge(target_test_set, on="user_id")

        return train_set, val_set, test_set

    @staticmethod
    def sample_train_sequence(sample):

        out_dict = {}

        # a sequence has at least 1 data point, but it can have more depending on the length of the sequence
        # We must ensure that at least an element can be used as test set (that's why -1)
        # in the "sliding_size" is included the target item
        sliding_size = random.randint(1, len(sample["item_sequence"]) - 1)

        start_index = random.randint(0, len(sample["item_sequence"]) - sliding_size - 1)  # -1 since we start from 0
        end_index = start_index + sliding_size

        out_dict["user_id"] = sample["user_id"]
        out_dict["input_item_seq"] = sample["item_sequence"][start_index:end_index]
        out_dict["input_categories_seq"] = sample["categories_sequence"][start_index:end_index]
        out_dict["input_price_seq"] = sample["price_sequence"][start_index:end_index]
        out_dict["input_imurl_seq"] = sample["imurl_sequence"][start_index:end_index]
        out_dict["input_brand_seq"] = sample["brand_sequence"][start_index:end_index]
        out_dict["target_item"] = sample["item_sequence"][end_index]
        out_dict["target_categories"] = sample["categories_sequence"][end_index]
        out_dict["target_price"] = sample["price_sequence"][end_index]
        out_dict["target_imurl"] = sample["imurl_sequence"][end_index]
        out_dict["target_brand"] = sample["brand_sequence"][end_index]

        return out_dict

    def _read_sequential(self):

        user_items = dict()

        with open(os.path.join(RAW_DATA_DIR, self.dataset_name, "sequential_data.txt")) as f:
            for user_item_sequence in f:
                # user_item sequence is in the form {user_id}, {item_id}, {item_id}, ... {item_id}
                item_sequence = [str(item_idx) for item_idx in user_item_sequence.split()]
                user_idx = str(item_sequence.pop(0))
                user_items[user_idx] = item_sequence

        # count occurrences of each time (we must flatten) the item sequences first
        item_count = dict(Counter(itertools.chain.from_iterable(user_items.values())))

        return user_items, item_count

    def get_hf_datasets(self, merge_train_val: bool = False) -> Dict[str, datasets.Dataset]:

        val_hf_dataset = None
        # if merge_train_val is True:
        #     cleaned_dataset: pd.DataFrame = pd.read_pickle(self.cleaned_dataset_path)
        #     cleaned_grouped = self._group_dataset(cleaned_dataset)
        #
        #     rows_to_add_train = cleaned_grouped[cleaned_grouped["case_id"].isin(self.val_df["case_id"])]
        #     self.train_df = pd.concat([self.train_df, rows_to_add_train])
        # else:
        #     val_hf_dataset = Dataset.from_pandas(self.val_df, split=datasets.Split.VALIDATION, preserve_index=False)

        train_hf_ds = Dataset.from_pandas(self.train_df, split=datasets.Split.TRAIN, preserve_index=False)
        val_hf_ds = Dataset.from_pandas(self.val_df, split=datasets.Split.VALIDATION, preserve_index=False)
        test_hf_ds = Dataset.from_pandas(self.test_df, split=datasets.Split.TEST, preserve_index=False)

        # we create a dataset dict containing each split
        dataset_dict = {
            "train": train_hf_ds,
            "validation": val_hf_ds,
            "test": test_hf_ds
        }

        return dataset_dict

    def save(self, output_path: str = os.path.join(PROCESSED_DATA_DIR, "amzn_dat.pkl")):

        with open(output_path, "wb") as f:
            pickle.dump(self, f)

    @classmethod
    def load(cls, path: str = os.path.join(PROCESSED_DATA_DIR, "amzn_dat.pkl")):

        with open(path, "rb") as f:
            obj = pickle.load(f)

        return obj


def data_main():

    add_prefix = ExperimentConfig.add_prefix_item_users
    integer_ids = ExperimentConfig.integer_ids

    ds = AmazonDataset(dataset_name="toys",
                       add_prefix=add_prefix,
                       integer_ids=integer_ids)

    ds.save()


if __name__ == "__main__":
    data_main()<|MERGE_RESOLUTION|>--- conflicted
+++ resolved
@@ -14,11 +14,7 @@
 from datasets import Dataset
 from tqdm import tqdm
 
-<<<<<<< HEAD
-from src import DATA_DIR, ExperimentConfig, PROCESSED_DATA_DIR
-=======
 from src import DATA_DIR, ExperimentConfig, PROCESSED_DATA_DIR, RAW_DATA_DIR
->>>>>>> d2beb31c
 
 
 def parse(path):
